# -*- coding: utf-8 -*-
"""
Created on Aug 19, 2020

@author: hsauro
@author: joseph-hellerstein
"""

import SBstoat
from SBstoat import _modelFitterBootstrap as mfb
from SBstoat.modelStudy import ModelStudy
from SBstoat import logs
from SBstoat.namedTimeseries import NamedTimeseries, TIME
from tests import _testHelpers as th
from SBstoat.observationSynthesizer import  \
      ObservationSynthesizerRandomizedResiduals,  \
      ObservationSynthesizerRandomErrors

import copy
import lmfit
import matplotlib
import numpy as np
import os
import pandas as pd
import pickle
import time
import unittest

#matplotlib.use('TkAgg')



def remove(ffile):
    if os.path.isfile(ffile):
        os.remove(ffile)

IGNORE_TEST = False
IS_PLOT = False
TIMESERIES = th.getTimeseries()
DIR = os.path.dirname(os.path.abspath(__file__))
LOG_FILE = os.path.join(DIR, "testModelFitterBootstrap.log")
LOGGER = logs.Logger()
if IGNORE_TEST:
    # Write log to std output
    FITTER = th.getFitter(cls=mfb.ModelFitterBootstrap)
else:
    FITTER = th.getFitter(cls=mfb.ModelFitterBootstrap, logger=LOGGER)
FITTER.fitModel()
NUM_ITERATION = 50
FILE_SERIALIZE = os.path.join(DIR, "modelFitterBootstrap.pcl")
FILES = [FILE_SERIALIZE]
MEAN_UNIFORM = 0.5  # Mean of uniform distribution
STD_UNIFORM = np.sqrt(1.0/12)  # Standard deviation of uniform

remove(LOG_FILE)  # Clean log file on each run



class TestModelFitterBootstrap(unittest.TestCase):

    def setUp(self):
        if IGNORE_TEST:
            return
        self._init()

    def _init(self):
        self._remove()
        self.timeseries = TIMESERIES
        self.fitter = FITTER
        self.fitter.bootstrapResult = None
    
    def tearDown(self):
        self._remove()

    def _remove(self):
        for ffile in FILES:
            remove(ffile)

    def testRunBootstrap(self):
        if IGNORE_TEST:
            return
        NUM_ITERATION = 10
        MAX_DIFF = 4
        arguments = mfb._Arguments(self.fitter, 1, 0, 
              synthesizerClass=ObservationSynthesizerRandomErrors,
              std=0.01)
        arguments.numIteration = NUM_ITERATION
        bootstrapResult = mfb._runBootstrap(arguments)
        self.assertEqual(bootstrapResult.numIteration, NUM_ITERATION)
        trues = [len(v)==NUM_ITERATION for _, v in 
              bootstrapResult.parameterDct.items()]
        self.assertTrue(all(trues))
        # Test not too far from true values
        trues = [np.abs(np.mean(v) - th.PARAMETER_DCT[p]) <= MAX_DIFF
              for p, v in bootstrapResult.parameterDct.items()]
        self.assertTrue(all(trues))

    def checkParameterValues(self):
        dct = self.fitter.params.valuesdict()
        self.assertEqual(len(dct), len(self.fitter.parametersToFit))
        #
        for value in dct.values():
            self.assertTrue(isinstance(value, float))
        return dct
        
    def testGetMeanParameters(self):
        if IGNORE_TEST:
            return
        values = self.fitter.getParameterMeans()
        _ = self.checkParameterValues()
        #
        self.fitter.bootstrap(numIteration=5)
        values = self.fitter.getParameterMeans()
        _ = self.checkParameterValues()

    def testBoostrapTimeMultiprocessing(self):
        return
        if IGNORE_TEST:
            return
        print("\n")
        def timeIt(maxProcess):
            startTime = time.time()
            self.fitter.bootstrap(numIteration=10000,
                  reportInterval=1000, maxProcess=maxProcess)
            elapsed_time = time.time() - startTime
            print("%s processes: %3.2f" % (str(maxProcess), elapsed_time))
        #
        timeIt(None)
        timeIt(1)
        timeIt(2)
        timeIt(4)

    def testBootstrap1(self):
        if IGNORE_TEST:
            return
        self._init()
        self.fitter.bootstrap(numIteration=500,
              reportInterval=100, maxProcess=2,
              serializePath=FILE_SERIALIZE)
        NUM_STD = 10
        result = self.fitter.bootstrapResult
        for p in self.fitter.parametersToFit:
            isLowerOk = result.parameterMeanDct[p]  \
                  - NUM_STD*result.parameterStdDct[p]  \
                  < th.PARAMETER_DCT[p]
            isUpperOk = result.parameterMeanDct[p]  \
                  + NUM_STD*result.parameterStdDct[p]  \
                  > th.PARAMETER_DCT[p]
            self.assertTrue(isLowerOk)
            self.assertTrue(isUpperOk)
        self.assertIsNotNone(self.fitter.bootstrapResult)
        #
        fitter = mfb.ModelFitterBootstrap.deserialize(FILE_SERIALIZE)
        self.assertIsNotNone(fitter.bootstrapResult)

    def testBoostrap2(self):
        if IGNORE_TEST:
            return
        numIteration = 100
        self.fitter.bootstrap(numIteration=numIteration)
        fitterLow = th.getFitter(cls=mfb.ModelFitterBootstrap,
            logger=LOGGER)
        # Filters more and so lower std
        fitterLow.bootstrap(numIteration=numIteration, filterSL=0.5)
        #
        stdLows = fitterLow.bootstrapResult.parameterStdDct.values()
        stdHighs = self.fitter.bootstrapResult.parameterStdDct.values()
        trues = [l <= h for l,h in zip(stdLows, stdHighs)]
        self.assertTrue(all(trues))
        #
        meanHighs = self.fitter.bootstrapResult.parameterMeanDct.values()
        meanLows = fitterLow.bootstrapResult.parameterMeanDct.values()
        trues = [np.abs(l - h) < 0.5 for l,h in zip(meanLows, meanHighs)]
        self.assertTrue(sum(trues) > len(trues)*0.6)

    def testGetParameter(self):
        if IGNORE_TEST:
            return
        NUM_STD = 10
        result = self.fitter.bootstrapResult
        for p in self.fitter.parametersToFit:
            isLowerOk = result.parameterMeanDct[p]  \
                  - NUM_STD*result.parameterStdDct[p]  \
                  < th.PARAMETER_DCT[p]
            isUpperOk = result.parameterMeanDct[p]  \
                  + NUM_STD*result.parameterStdDct[p]  \
                  > th.PARAMETER_DCT[p]
            self.assertTrue(isLowerOk)
            self.assertTrue(isUpperOk)
        self.assertIsNotNone(self.fitter.bootstrapResult)
        #
        fitter = mfb.ModelFitterBootstrap.deserialize(FILE_SERIALIZE,
              logger=LOGGER)
        self.assertIsNotNone(fitter.bootstrapResult)

    def testGetParameter(self):
        if IGNORE_TEST:
            return
        # Smoke test
        self.fitter.bootstrap(numIteration=3)
        _ = self.fitter.getParameterMeans()
        _ = self.fitter.getParameterStds()

    def testFittedStd(self):
        if IGNORE_TEST:
            return
        #
        self.fitter.bootstrap(numIteration=3)
        stds = self.fitter.bootstrapResult.fittedStatistic.stdTS.flatten()
        for std in stds:
            self.assertTrue(isinstance(std, float))

    def testBootstrap3(self):
        if IGNORE_TEST:
            return
        self.fitter.bootstrap(numIteration=500,
              synthesizerClass=ObservationSynthesizerRandomErrors,
              reportInterval=100, maxProcess=2, std=0.02)
        result = self.fitter.bootstrapResult
        self.assertTrue(result is not None)

    def testBootstrapErrorOnException(self):
        if IGNORE_TEST:
            return
        ANTIMONY_MODEL  = '''
            // Equations
            E1: T -> E ; beta*T*V ; // Target cells to exposed
            E2: E -> I ; kappa*E ;  // Exposed cells to infected
            E3: -> V ; p*I ;        // Virus production by infected cells
            E4: V -> ; c*V ;        // Virus clearance
            E5: I -> ; delta*I      // Death of infected cells    
        
            // Parameters - from the Influenza article,
                
            beta = 3.2e-5;  // rate of transition of target(T) to exposed(E) cells, in units of 1/[V] * 1/day
            kappa = 4.0;    // rate of transition from exposed(E) to infected(I) cells, in units of 1/day
            delta = 5.2;    // rate of death of infected cells(I), in units of 1/day
            p = 4.6e-2;     // rate virus(V) producion by infected cells(I), in units of [V]/day
            c = 5.2;        // rate of virus clearance, in units of 1/day
        
            // Initial conditions
            T = 4E+8 // estimate of the total number of susceptible epithelial cells
                     // in upper respiratory tract)
            E = 0
            I = 0
            V = 0.75 // the dose of virus in TCID50 in Influenza experiment; could be V=0 and I = 20 instead for a natural infection
            
            // Computed values
            log10V := log10(V)
        
        '''
        arr1 = np.array([range(7), [2, 5.5,4,5.5,3,0,0]            ]) #P1
        arr =  np.array([range(7), [3.5, 5.5, 6.5, 5.5, 3.5, 4.0, 0.0]  ]) #P4
        arr = np.resize(arr, (2, 7))
        arr = arr.transpose()
        dataSource = NamedTimeseries(array=arr, colnames=["time", "log10V"])
        parameterDct = dict(
              beta=(0, 10e-5, 3.2e-5),
              kappa=(0, 10, 4.0),
              delta=(0, 10, 5.2),
              p=(0, 1, 4.6e-2),
              c=(0, 10, 5.2),
              )
        if IGNORE_TEST:
            logger = logs.Logger(logLevel=logs.LEVEL_MAX)
        else:
            logger = LOGGER
        study = ModelStudy(ANTIMONY_MODEL, [dataSource],
                    parameterDct=parameterDct,
                    selectedColumns=["log10V"],
                    doSerialize=False, useSerialized=False,
                    logger=logger)
        study.bootstrap(numIteration=100)
<<<<<<< HEAD
        if IS_PLOT:
            study.plotFitAll()
=======
        study.plotFitAll()
>>>>>>> 5193fb25
        fitter = study.fitterDct["src_1"]
        #self.assertIsNotNone(fitter.bootstrapResult)
        for name in parameterDct.keys():
            value = fitter.bootstrapResult.params.valuesdict()[name]
            self.assertIsNotNone(value)


if __name__ == '__main__':
    unittest.main()<|MERGE_RESOLUTION|>--- conflicted
+++ resolved
@@ -271,12 +271,8 @@
                     doSerialize=False, useSerialized=False,
                     logger=logger)
         study.bootstrap(numIteration=100)
-<<<<<<< HEAD
         if IS_PLOT:
             study.plotFitAll()
-=======
-        study.plotFitAll()
->>>>>>> 5193fb25
         fitter = study.fitterDct["src_1"]
         #self.assertIsNotNone(fitter.bootstrapResult)
         for name in parameterDct.keys():
